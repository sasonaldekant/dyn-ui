// Core Components
export { DynButton } from './components/DynButton';
export type { DynButtonProps } from './components/DynButton';

// Display Components - SCOPE 5
export { DynBadge, DynAvatar, DynLabel, DynIcon } from './components';
export type {
  DynBadgeProps,
  DynBadgeRef,
  DynBadgeVariant,
  DynBadgeColor,
  DynBadgePosition,
  DynBadgeSize,
  DynBadgeAccessibilityProps,
  DynAvatarProps,
  DynAvatarRef,
  DynAvatarSize,
  DynAvatarShape,
  DynAvatarStatus,
  DynLabelProps,
  DynIconProps
} from './components';
<<<<<<< HEAD
export { AVATAR_SIZES } from './components';
=======
export {
  DYN_COLOR_PALETTE,
  DYN_AVATAR_PIXEL_SIZES,
  DYN_AVATAR_STATUS_LABELS,
} from './components';
>>>>>>> f5e587aa

// Form Components - SCOPE 6
export {
  DynInput,
  DynSelect,
  DynCheckbox,
  DynDatePicker,
  DynFieldContainer
} from './components';
export type {
  DynInputProps,
  DynSelectProps,
  DynCheckboxProps,
  DynDatePickerProps,
  DynFieldContainerProps,
  ValidationRule,
  DynFieldRef,
  DynFieldBase,
  SelectOption
} from './components';
export { useDynFieldValidation, validators, useDynMask, MASK_PATTERNS, getMaskPattern, useDynDateParser, DATE_FORMATS, getDateFormat } from './components';

// Layout Components - SCOPE 7
export {
  DynContainer,
  DynDivider,
  DynGrid,
  DynPage
} from './components';
export type {
  DynContainerProps,
  DynPageProps,
  DynPageBreadcrumb,
  DynPageAction,
  LayoutSize,
  LayoutSpacing,
  LayoutDirection,
  LayoutAlignment,
  LayoutJustify
} from './components';
export type {
  DynGridProps,
  DynGridColumn,
  DynGridPagination,
  DynGridSelectable,
  DynGridSortDirection,
} from './components';
export { DYN_GRID_DEFAULT_PROPS } from './components';

// Theme System
export { ThemeProvider, useTheme } from './theme/ThemeProvider';
export type { ThemeProviderProps, ThemeContextValue, Theme } from './theme/ThemeProvider';

// Providers
export { IconDictionaryProvider } from './providers';

// Hooks
export { useThemeVars } from './hooks/useTheme';
export { useIconDictionary } from './hooks/useIconDictionary';

// Types
export type {
  ThemeName,
  ThemeConfig,
  ColorVariant,
  Size,
  IconDictionary
} from './types';

// Utils
export { classNames, createClassNameGenerator, combineClasses } from './utils/classNames';
export { generateInitials, formatBadgeValue, isThemeColor, processIconString } from './utils/dynFormatters';

// Note: SCSS imports removed from production build to avoid Rollup issues
// Styles should be imported by consuming applications<|MERGE_RESOLUTION|>--- conflicted
+++ resolved
@@ -20,15 +20,7 @@
   DynLabelProps,
   DynIconProps
 } from './components';
-<<<<<<< HEAD
 export { AVATAR_SIZES } from './components';
-=======
-export {
-  DYN_COLOR_PALETTE,
-  DYN_AVATAR_PIXEL_SIZES,
-  DYN_AVATAR_STATUS_LABELS,
-} from './components';
->>>>>>> f5e587aa
 
 // Form Components - SCOPE 6
 export {
