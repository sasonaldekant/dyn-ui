import React, { useMemo, useRef, useState, useEffect, forwardRef } from 'react';
import { cn } from '../../utils/classNames';
import { generateId } from '../../utils/accessibility';
import styles from './DynTabs.module.css';
<<<<<<< HEAD
import type { DynTabsProps, DynTabsRef } from './DynTabs.types';
=======
import type { DynTabsProps, DynTabsRef, DynTabItem, TabContentFunction } from './DynTabs.types';

  // type guard for tab content function
  const isTabContentFunction = (c: any): c is TabContentFunction => typeof c === 'function';
>>>>>>> 38fce506

const getStyleClass = (name: string) => (styles as Record<string, string>)[name] || '';

export const DynTabs = forwardRef<DynTabsRef, DynTabsProps>(
  (
    {
      items = [],
      value,
      defaultValue,
      onChange,
      orientation = 'horizontal',
      activation = 'auto',
      fitted = false,
      className,
      id,
      'aria-label': ariaLabel,
      'aria-labelledby': ariaLabelledBy,
      'data-testid': dataTestId,
      ...rest
    },
    ref
  ) => {
    const [internalId] = useState(() => id || generateId('tabs'));
    const isControlled = value !== undefined;

<<<<<<< HEAD
    // Build processed items once per items change
    const processedItems = useMemo(() => {
      return items.map((item, index) => {
        const processedValue =
          item.value != null ? String(item.value)
          : item.id != null ? String(item.id)
          : `tab-${index}`;
        const processedKey =
          item.id != null ? String(item.id)
          : item.value != null ? String(item.value)
          : `tab-${index}`;
        return { ...item, processedValue, processedKey } as typeof item & { processedValue: string; processedKey: string };
      });
    }, [items]);

    // Initial current based on processedItems
=======
    // Enhanced initial value calculation with proper type handling
>>>>>>> 38fce506
    const getInitialValue = (): string | undefined => {
      if (value !== undefined) return String(value);
      if (defaultValue !== undefined) return String(defaultValue);
      return processedItems[0]?.processedValue;
    };

    const [current, setCurrent] = useState<string | undefined>(getInitialValue());

    // Keep current in sync for controlled usage
    useEffect(() => {
      if (isControlled && value !== undefined) setCurrent(String(value));
    }, [isControlled, value]);

    // If items change and current becomes invalid, reset to first enabled tab
    useEffect(() => {
      if (!processedItems.length) return;
      const exists = processedItems.some(i => i.processedValue === current);
      if (!exists) {
        const firstEnabled = processedItems.find(i => !i.disabled) ?? processedItems[0];
        setCurrent(firstEnabled.processedValue);
      }
    }, [processedItems, current]);

    const tabsRef = useRef<Array<HTMLButtonElement | null>>([]);

    const onSelect = (val: string, focusPanel = false) => {
      if (!isControlled) setCurrent(val);
      onChange?.(val);
      if (focusPanel) {
        const panel = document.getElementById(`${internalId}-panel-${val}`);
        panel?.focus?.();
      }
    };

    const currentIndex = useMemo(() => {
<<<<<<< HEAD
      if (!current) return -1;
      return processedItems.findIndex(i => i.processedValue === current);
    }, [processedItems, current]);

    // Loop-to-next-enabled navigation
    const moveFocus = (startIndex: number, delta: number) => {
      const count = processedItems.length;
      if (count === 0) return;
      let idx = startIndex;
      for (let step = 0; step < count; step++) {
        idx = (idx + delta + count) % count;
        const cand = processedItems[idx];
        if (!cand?.disabled) {
          onSelect(cand.processedValue);
          tabsRef.current[idx]?.focus();
          return;
        }
=======
      if (!current || !items?.length) return -1;
      return items.findIndex(i =>
        (i.value !== undefined && String(i.value) === current) ||
        (i.id !== undefined && String(i.id) === current)
      );
    }, [items, current]);

    const focusTabByOffset = (delta: number) => {
      if (!items?.length) return;
      const count = items.length;
      let idx = currentIndex;
      if (idx < 0) idx = 0;
      const next = (idx + delta + count) % count;
      const nextItem = items[next];
      if (nextItem?.disabled) return; // simple guard; could loop to next enabled if needed

      // Enhanced value retrieval with proper fallback
      const nextValue = nextItem?.value !== undefined
        ? String(nextItem.value)
        : nextItem?.id !== undefined
          ? String(nextItem.id)
          : undefined;

      if (nextValue) {
        onSelect(nextValue);
        tabsRef.current[next]?.focus();
>>>>>>> 38fce506
      }
    };

    const focusTabByOffset = (delta: number) => {
      const count = processedItems.length;
      if (!count) return;
      const idx = currentIndex < 0 ? 0 : currentIndex;
      moveFocus(idx, delta);
    };

    const handleKeyDown = (e: React.KeyboardEvent) => {
      const isH = orientation === 'horizontal';
      switch (e.key) {
        case 'ArrowRight':
          if (isH) { e.preventDefault(); focusTabByOffset(1); }
          break;
        case 'ArrowLeft':
          if (isH) { e.preventDefault(); focusTabByOffset(-1); }
          break;
        case 'ArrowDown':
          if (!isH) { e.preventDefault(); focusTabByOffset(1); }
          break;
        case 'ArrowUp':
          if (!isH) { e.preventDefault(); focusTabByOffset(-1); }
          break;
        case 'Home': {
          e.preventDefault();
<<<<<<< HEAD
          if (!processedItems.length) return;
          const first = processedItems.find(i => !i.disabled) ?? processedItems[0];
          const idx = processedItems.indexOf(first);
          onSelect(first.processedValue);
          if (idx >= 0) tabsRef.current[idx]?.focus();
=======
          const firstItem = items[0];
          if (firstItem) {
            const firstValue = firstItem.value !== undefined
              ? String(firstItem.value)
              : firstItem.id !== undefined
                ? String(firstItem.id)
                : undefined;
            if (firstValue) {
              onSelect(firstValue);
              tabsRef.current[0]?.focus();
            }
          }
>>>>>>> 38fce506
          break;
        }
        case 'End': {
          e.preventDefault();
<<<<<<< HEAD
          if (!processedItems.length) return;
          const rev = [...processedItems].reverse();
          const last = rev.find(i => !i.disabled) ?? rev[0];
          const idx = processedItems.indexOf(last);
          onSelect(last.processedValue);
          if (idx >= 0) tabsRef.current[idx]?.focus();
=======
          const lastItem = items[items.length - 1];
          if (lastItem) {
            const lastValue = lastItem.value !== undefined
              ? String(lastItem.value)
              : lastItem.id !== undefined
                ? String(lastItem.id)
                : undefined;
            if (lastValue) {
              onSelect(lastValue);
              tabsRef.current[items.length - 1]?.focus();
            }
          }
>>>>>>> 38fce506
          break;
        }
        case 'Enter':
        case ' ': // Space
          if (activation === 'manual') {
            e.preventDefault();
            const target = e.target as HTMLButtonElement;
            const val = target.getAttribute('data-value');
            if (val) onSelect(val, true);
          }
          break;
      }
    };

<<<<<<< HEAD
    return (
      <div id={internalId} className={cn(getStyleClass('root'), className)} data-testid={dataTestId || 'dyn-tabs'} {...rest}>
=======
    // Enhanced item processing with proper key and value handling
    const processedItems = useMemo(() => {
      return items.map((item, index) => {
        // Ensure each item has a usable key and value
        const itemValue = item.value !== undefined
          ? String(item.value)
          : item.id !== undefined
            ? String(item.id)
            : `tab-${index}`;

        const itemKey = item.id !== undefined
          ? String(item.id)
          : item.value !== undefined
            ? String(item.value)
            : `tab-${index}`;

        return {
          ...item,
          processedValue: itemValue,
          processedKey: itemKey
        };
      });
    }, [items]);

    return (
      <div
        id={internalId}
        className={cn(getStyleClass('root'), className)}
        data-testid={dataTestId || 'dyn-tabs'}
        {...(
          // only forward safe DOM props (data-*, aria-*, style)
          Object.fromEntries(
            Object.entries(rest).filter(([k]) => k.startsWith('data-') || k.startsWith('aria-') || k === 'style')
          ) as Record<string, unknown>
        )}
      >
>>>>>>> 38fce506
        <div
          role="tablist"
          aria-label={ariaLabel}
          aria-labelledby={ariaLabelledBy}
          aria-orientation={orientation}
          className={cn(
            getStyleClass('tablist'),
            orientation === 'vertical' && getStyleClass('tablist-vertical'),
            fitted && getStyleClass('tablist-fitted')
          )}
          onKeyDown={handleKeyDown}
        >
          {processedItems.map((item, index) => {
            const selected = item.processedValue === current;
            const tabId = `${internalId}-tab-${item.processedValue}`;
            const panelId = `${internalId}-panel-${item.processedValue}`;
<<<<<<< HEAD
            return (
              <button
                key={item.processedKey}
                ref={(el) => { tabsRef.current[index] = el; return el; }}
=======

            return (
              <button
                key={item.processedKey}
                ref={(el: HTMLButtonElement | null) => {
                  tabsRef.current[index] = el;
                }}
>>>>>>> 38fce506
                id={tabId}
                role="tab"
                type="button"
                className={cn(
                  getStyleClass('tab'),
                  selected && getStyleClass('tab--selected'),
                  item.disabled && getStyleClass('tab--disabled')
                )}
                data-value={item.processedValue}
                aria-selected={selected}
                aria-controls={panelId}
                aria-disabled={item.disabled || undefined}
                tabIndex={selected ? 0 : -1}
                onClick={() => onSelect(item.processedValue, activation === 'auto')}
                disabled={item.disabled}
              >
                {item.icon && <span className={getStyleClass('tab__icon')} aria-hidden="true">{item.icon}</span>}
                <span className={getStyleClass('tab__label')}>{item.label}</span>
                {item.badge && (
                  <span className={getStyleClass('tab__badge')} aria-hidden="true">{item.badge}</span>
                )}
              </button>
            );
          })}
        </div>

        {processedItems.map(item => {
          const selected = item.processedValue === current;
          const tabId = `${internalId}-tab-${item.processedValue}`;
          const panelId = `${internalId}-panel-${item.processedValue}`;
<<<<<<< HEAD
=======

>>>>>>> 38fce506
          return (
            <div
              key={`panel-${item.processedKey}`}
              id={panelId}
              role="tabpanel"
              aria-labelledby={tabId}
              hidden={!selected}
              tabIndex={-1}
<<<<<<< HEAD
              className={cn(getStyleClass('tabpanel'), selected && getStyleClass('tabpanel--active'))}
            >
              {typeof item.content === 'function' ? item.content({ value: item.processedValue, selected }) : item.content}
=======
              className={cn(
                getStyleClass('tabpanel'),
                selected && getStyleClass('tabpanel--active')
              )}
            >
              {isTabContentFunction(item.content)
                ? item.content({ value: item.processedValue, selected })
                : item.content
              }
>>>>>>> 38fce506
            </div>
          );
        })}
      </div>
    );
  }
);

export default DynTabs;
DynTabs.displayName = 'DynTabs';<|MERGE_RESOLUTION|>--- conflicted
+++ resolved
@@ -2,14 +2,7 @@
 import { cn } from '../../utils/classNames';
 import { generateId } from '../../utils/accessibility';
 import styles from './DynTabs.module.css';
-<<<<<<< HEAD
 import type { DynTabsProps, DynTabsRef } from './DynTabs.types';
-=======
-import type { DynTabsProps, DynTabsRef, DynTabItem, TabContentFunction } from './DynTabs.types';
-
-  // type guard for tab content function
-  const isTabContentFunction = (c: any): c is TabContentFunction => typeof c === 'function';
->>>>>>> 38fce506
 
 const getStyleClass = (name: string) => (styles as Record<string, string>)[name] || '';
 
@@ -35,7 +28,6 @@
     const [internalId] = useState(() => id || generateId('tabs'));
     const isControlled = value !== undefined;
 
-<<<<<<< HEAD
     // Build processed items once per items change
     const processedItems = useMemo(() => {
       return items.map((item, index) => {
@@ -52,9 +44,6 @@
     }, [items]);
 
     // Initial current based on processedItems
-=======
-    // Enhanced initial value calculation with proper type handling
->>>>>>> 38fce506
     const getInitialValue = (): string | undefined => {
       if (value !== undefined) return String(value);
       if (defaultValue !== undefined) return String(defaultValue);
@@ -90,7 +79,6 @@
     };
 
     const currentIndex = useMemo(() => {
-<<<<<<< HEAD
       if (!current) return -1;
       return processedItems.findIndex(i => i.processedValue === current);
     }, [processedItems, current]);
@@ -108,34 +96,6 @@
           tabsRef.current[idx]?.focus();
           return;
         }
-=======
-      if (!current || !items?.length) return -1;
-      return items.findIndex(i =>
-        (i.value !== undefined && String(i.value) === current) ||
-        (i.id !== undefined && String(i.id) === current)
-      );
-    }, [items, current]);
-
-    const focusTabByOffset = (delta: number) => {
-      if (!items?.length) return;
-      const count = items.length;
-      let idx = currentIndex;
-      if (idx < 0) idx = 0;
-      const next = (idx + delta + count) % count;
-      const nextItem = items[next];
-      if (nextItem?.disabled) return; // simple guard; could loop to next enabled if needed
-
-      // Enhanced value retrieval with proper fallback
-      const nextValue = nextItem?.value !== undefined
-        ? String(nextItem.value)
-        : nextItem?.id !== undefined
-          ? String(nextItem.id)
-          : undefined;
-
-      if (nextValue) {
-        onSelect(nextValue);
-        tabsRef.current[next]?.focus();
->>>>>>> 38fce506
       }
     };
 
@@ -163,51 +123,21 @@
           break;
         case 'Home': {
           e.preventDefault();
-<<<<<<< HEAD
           if (!processedItems.length) return;
           const first = processedItems.find(i => !i.disabled) ?? processedItems[0];
           const idx = processedItems.indexOf(first);
           onSelect(first.processedValue);
           if (idx >= 0) tabsRef.current[idx]?.focus();
-=======
-          const firstItem = items[0];
-          if (firstItem) {
-            const firstValue = firstItem.value !== undefined
-              ? String(firstItem.value)
-              : firstItem.id !== undefined
-                ? String(firstItem.id)
-                : undefined;
-            if (firstValue) {
-              onSelect(firstValue);
-              tabsRef.current[0]?.focus();
-            }
-          }
->>>>>>> 38fce506
           break;
         }
         case 'End': {
           e.preventDefault();
-<<<<<<< HEAD
           if (!processedItems.length) return;
           const rev = [...processedItems].reverse();
           const last = rev.find(i => !i.disabled) ?? rev[0];
           const idx = processedItems.indexOf(last);
           onSelect(last.processedValue);
           if (idx >= 0) tabsRef.current[idx]?.focus();
-=======
-          const lastItem = items[items.length - 1];
-          if (lastItem) {
-            const lastValue = lastItem.value !== undefined
-              ? String(lastItem.value)
-              : lastItem.id !== undefined
-                ? String(lastItem.id)
-                : undefined;
-            if (lastValue) {
-              onSelect(lastValue);
-              tabsRef.current[items.length - 1]?.focus();
-            }
-          }
->>>>>>> 38fce506
           break;
         }
         case 'Enter':
@@ -222,47 +152,8 @@
       }
     };
 
-<<<<<<< HEAD
     return (
       <div id={internalId} className={cn(getStyleClass('root'), className)} data-testid={dataTestId || 'dyn-tabs'} {...rest}>
-=======
-    // Enhanced item processing with proper key and value handling
-    const processedItems = useMemo(() => {
-      return items.map((item, index) => {
-        // Ensure each item has a usable key and value
-        const itemValue = item.value !== undefined
-          ? String(item.value)
-          : item.id !== undefined
-            ? String(item.id)
-            : `tab-${index}`;
-
-        const itemKey = item.id !== undefined
-          ? String(item.id)
-          : item.value !== undefined
-            ? String(item.value)
-            : `tab-${index}`;
-
-        return {
-          ...item,
-          processedValue: itemValue,
-          processedKey: itemKey
-        };
-      });
-    }, [items]);
-
-    return (
-      <div
-        id={internalId}
-        className={cn(getStyleClass('root'), className)}
-        data-testid={dataTestId || 'dyn-tabs'}
-        {...(
-          // only forward safe DOM props (data-*, aria-*, style)
-          Object.fromEntries(
-            Object.entries(rest).filter(([k]) => k.startsWith('data-') || k.startsWith('aria-') || k === 'style')
-          ) as Record<string, unknown>
-        )}
-      >
->>>>>>> 38fce506
         <div
           role="tablist"
           aria-label={ariaLabel}
@@ -279,20 +170,10 @@
             const selected = item.processedValue === current;
             const tabId = `${internalId}-tab-${item.processedValue}`;
             const panelId = `${internalId}-panel-${item.processedValue}`;
-<<<<<<< HEAD
             return (
               <button
                 key={item.processedKey}
                 ref={(el) => { tabsRef.current[index] = el; return el; }}
-=======
-
-            return (
-              <button
-                key={item.processedKey}
-                ref={(el: HTMLButtonElement | null) => {
-                  tabsRef.current[index] = el;
-                }}
->>>>>>> 38fce506
                 id={tabId}
                 role="tab"
                 type="button"
@@ -323,10 +204,6 @@
           const selected = item.processedValue === current;
           const tabId = `${internalId}-tab-${item.processedValue}`;
           const panelId = `${internalId}-panel-${item.processedValue}`;
-<<<<<<< HEAD
-=======
-
->>>>>>> 38fce506
           return (
             <div
               key={`panel-${item.processedKey}`}
@@ -335,21 +212,9 @@
               aria-labelledby={tabId}
               hidden={!selected}
               tabIndex={-1}
-<<<<<<< HEAD
               className={cn(getStyleClass('tabpanel'), selected && getStyleClass('tabpanel--active'))}
             >
               {typeof item.content === 'function' ? item.content({ value: item.processedValue, selected }) : item.content}
-=======
-              className={cn(
-                getStyleClass('tabpanel'),
-                selected && getStyleClass('tabpanel--active')
-              )}
-            >
-              {isTabContentFunction(item.content)
-                ? item.content({ value: item.processedValue, selected })
-                : item.content
-              }
->>>>>>> 38fce506
             </div>
           );
         })}
