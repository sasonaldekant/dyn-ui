import {
  forwardRef,
  isValidElement,
  useMemo,
} from 'react';
import type {
  CSSProperties,
  ForwardedRef,
  ReactElement,
} from 'react';
import { cn } from '../../utils/classNames';
import { processIconString } from '../../utils/dynFormatters';
import { useIconDictionary } from '../../hooks/useIconDictionary';
import { DEFAULT_ICON_DICTIONARY } from '../../providers/IconDictionaryProvider';
<<<<<<< HEAD
import type { IconDictionary } from '../../types';
=======
>>>>>>> ba1de429
import { iconRegistry } from './icons';
import type {
  DynIconProps,
  DynIconSizeToken,
} from './DynIcon.types';
import { DYN_ICON_DEFAULT_PROPS } from './DynIcon.types';
import styles from './DynIcon.module.css';

type DynIconComponentProps = DynIconProps & Readonly<typeof DYN_ICON_DEFAULT_PROPS>;

type RegistryIcon = ReactElement | null;

const SIZE_CLASS_MAP: Record<DynIconSizeToken, string> = {
  small: styles['dyn-icon-size-small']!,
  medium: styles['dyn-icon-size-medium']!,
  large: styles['dyn-icon-size-large']!,
};

const TONE_CLASS_MAP: Partial<Record<NonNullable<DynIconProps['tone']>, string>> = {
  success: styles.success!,
  warning: styles.warning!,
  danger: styles.danger!,
  info: styles.info!,
};

const resolveRegistryIcon = (iconKey: string): RegistryIcon => {
  const normalizedKey = iconKey.trim();
  if (!normalizedKey) {
    return null;
  }

  const registryIcon = iconRegistry[normalizedKey as keyof typeof iconRegistry];
  if (!registryIcon) {
    return null;
  }

  return registryIcon;
};

const DynIconComponent = (
  props: DynIconProps,
  ref: ForwardedRef<HTMLSpanElement>
) => {
  const {
    icon,
    size = DYN_ICON_DEFAULT_PROPS.size,
    tone,
    color,
    spin = DYN_ICON_DEFAULT_PROPS.spin,
    disabled = DYN_ICON_DEFAULT_PROPS.disabled,
    onClick,
    className,
    style,
    id,
    'data-testid': dataTestId,
    role,
    children,
    ...rest
  } = props as DynIconComponentProps;

  const { tabIndex, ...domProps } = rest;

<<<<<<< HEAD
  let dictionary: IconDictionary;
=======
  let dictionary = DEFAULT_ICON_DICTIONARY;
>>>>>>> ba1de429
  try {
    dictionary = useIconDictionary();
  } catch (error) {
    dictionary = DEFAULT_ICON_DICTIONARY;
  }
  const normalizedIcon = typeof icon === 'string' ? icon.trim() : '';

  const iconTokens = useMemo(() => {
    if (!normalizedIcon) {
      return [] as string[];
    }

    return normalizedIcon
      .split(/\s+/)
      .map(token => token.trim())
      .filter(Boolean);
  }, [normalizedIcon]);

  const shouldUseRegistry = useMemo(() => {
    if (!normalizedIcon || iconTokens.length === 0) {
      return false;
    }

    const hasDictionaryMatch = iconTokens.some(token => Boolean(dictionary[token]));
    const hasDirectClass = iconTokens.some(token => token.startsWith('dyn-icon-'));
    const hasFontClass = iconTokens.some(token => token.startsWith('fa'));

    if (hasDictionaryMatch || hasDirectClass || hasFontClass) {
      return false;
    }

    return Boolean(resolveRegistryIcon(normalizedIcon));
  }, [dictionary, iconTokens, normalizedIcon]);

  const registryIcon = useMemo(() => {
    if (!shouldUseRegistry) {
      return null;
    }

    return resolveRegistryIcon(normalizedIcon);
  }, [normalizedIcon, shouldUseRegistry]);

  const processedIconClasses = useMemo(() => {
    if (typeof icon !== 'string' || shouldUseRegistry) {
      return null;
    }

    return processIconString(icon, dictionary);
  }, [icon, dictionary, shouldUseRegistry]);

  const resolvedSizeClass =
    typeof size === 'string' && SIZE_CLASS_MAP[size as DynIconSizeToken];

  const inlineDimensionStyle: CSSProperties | undefined = useMemo(() => {
    if (typeof size === 'number') {
      return {
        width: size,
        height: size,
        fontSize: size,
      } satisfies CSSProperties;
    }

    if (typeof size === 'string' && !SIZE_CLASS_MAP[size as DynIconSizeToken]) {
      return {
        width: size,
        height: size,
        fontSize: size,
      } satisfies CSSProperties;
    }

    return undefined;
  }, [size]);

  const mergedStyle: CSSProperties | undefined = useMemo(() => {
    if (!color && !inlineDimensionStyle) {
      return style;
    }

    return {
      ...inlineDimensionStyle,
      ...style,
      ...(color ? { color } : null),
    } as CSSProperties | undefined;
  }, [color, inlineDimensionStyle, style]);

  const isInteractive = typeof onClick === 'function' && !disabled;

  const toneClass = tone ? TONE_CLASS_MAP[tone] : undefined;

  const rootClassName = cn(
    styles.dynIcon,
    resolvedSizeClass,
    toneClass,
    spin ? styles.spinning : undefined,
    disabled ? styles.disabled : undefined,
    isInteractive ? styles['dyn-icon-clickable'] : undefined,
    processedIconClasses?.baseClass,
    processedIconClasses?.iconClass,
    className
  );

  const ariaRole = role ?? (isInteractive ? 'button' : 'img');
  const shouldHideFromScreenReader =
    !isInteractive &&
    (ariaRole === 'img' || ariaRole === 'presentation' || ariaRole === 'none') &&
    !rest['aria-label'] &&
    !rest['aria-labelledby'];
  const ariaHidden = rest['aria-hidden'] ?? (shouldHideFromScreenReader ? true : undefined);

  const handleClick = (event: Parameters<NonNullable<typeof onClick>>[0]) => {
    if (!isInteractive || !onClick) {
      return;
    }

    onClick(event);
  };

  const content = (() => {
    if (registryIcon) {
      return (
        <span className={styles.dynIconSvg} aria-hidden="true">
          {registryIcon}
        </span>
      );
    }

    if (typeof icon === 'string') {
      if (!processedIconClasses?.iconClass && !processedIconClasses?.baseClass) {
        return (
          <span className={styles.dynIconFallback} aria-hidden="true">
            {icon}
          </span>
        );
      }

      return null;
    }

    if (isValidElement(icon)) {
      return (
        <span className={styles.dynIconCustom} aria-hidden="true">
          {icon}
        </span>
      );
    }

    if (icon) {
      return icon;
    }

    return children ?? null;
  })();

  return (
    <span
      ref={ref}
      id={id}
      data-testid={dataTestId}
      role={ariaRole}
      className={rootClassName}
      style={mergedStyle}
      onClick={disabled ? undefined : handleClick}
      aria-disabled={disabled || undefined}
      tabIndex={isInteractive ? tabIndex ?? 0 : tabIndex}
      {...domProps}
      aria-hidden={ariaHidden}
    >
      {content}
    </span>
  );
};

const DynIcon = forwardRef<HTMLSpanElement, DynIconProps>(DynIconComponent);

DynIcon.displayName = 'DynIcon';

export { DynIcon };
export default DynIcon;<|MERGE_RESOLUTION|>--- conflicted
+++ resolved
@@ -12,10 +12,6 @@
 import { processIconString } from '../../utils/dynFormatters';
 import { useIconDictionary } from '../../hooks/useIconDictionary';
 import { DEFAULT_ICON_DICTIONARY } from '../../providers/IconDictionaryProvider';
-<<<<<<< HEAD
-import type { IconDictionary } from '../../types';
-=======
->>>>>>> ba1de429
 import { iconRegistry } from './icons';
 import type {
   DynIconProps,
@@ -78,11 +74,7 @@
 
   const { tabIndex, ...domProps } = rest;
 
-<<<<<<< HEAD
-  let dictionary: IconDictionary;
-=======
   let dictionary = DEFAULT_ICON_DICTIONARY;
->>>>>>> ba1de429
   try {
     dictionary = useIconDictionary();
   } catch (error) {
