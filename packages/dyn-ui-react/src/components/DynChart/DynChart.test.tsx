--- conflicted
+++ resolved
@@ -77,20 +77,6 @@
   });
 
   it('applies variant class names for each chart type', () => {
-<<<<<<< HEAD
-    const variantClassMap: Record<'line' | 'bar' | 'pie' | 'area', string> = {
-      line: styles.typeLine,
-      bar: styles.typeBar,
-      pie: styles.typePie,
-      area: styles.typeArea,
-    };
-
-    (['line', 'bar', 'pie', 'area'] as const).forEach(type => {
-      const { container, unmount } = render(<DynChart data={sampleData} type={type} />);
-      expect(container.firstChild).toHaveClass(styles.root);
-      const expectedClass = variantClassMap[type];
-      expect(container.firstChild).toHaveClass(expectedClass);
-=======
     (['line', 'bar', 'pie', 'area'] as const).forEach(type => {
       const { container, unmount } = render(<DynChart data={sampleData} type={type} />);
       expect(container.firstChild).toHaveClass(styles.root);
@@ -103,7 +89,6 @@
           ? styles.typePie
           : styles.typeArea;
       expect(container.firstChild).toHaveClass(expectedClass ?? '');
->>>>>>> 70cef337
       unmount();
     });
   });
