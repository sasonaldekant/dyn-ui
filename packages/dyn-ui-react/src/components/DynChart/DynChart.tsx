--- conflicted
+++ resolved
@@ -692,10 +692,6 @@
 
 DynChart.displayName = 'DynChart';
 
-<<<<<<< HEAD
-export default DynChart;
-export { DynChart };
-=======
 export { DynChart };
 export default DynChart;
->>>>>>> b1505f20
+export { DynChart };