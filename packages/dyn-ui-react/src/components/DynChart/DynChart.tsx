import {
  forwardRef,
  useCallback,
  useEffect,
  useId,
  useMemo,
  useRef,
  useState,
} from 'react';
import type { MouseEvent } from 'react';
import { cn } from '../../utils/classNames';
import { DYN_CHART_DEFAULT_PROPS, DynChartProps } from './DynChart.types';
import {
  buildLegendItems,
  calculateChartDimensions,
  calculateDataRanges,
  getEmptyStateMessage,
  normalizeSeries,
} from './DynChart.utils';
import styles from './DynChart.module.css';

type TooltipTarget =
  | {
      kind: 'point';
      x: number;
      y: number;
      radius: number;
      value: number;
      label?: string;
      series: string;
      color: string;
    }
  | {
      kind: 'bar';
      x: number;
      y: number;
      width: number;
      height: number;
      value: number;
      label?: string;
      series: string;
      color: string;
    }
  | {
      kind: 'slice';
      startAngle: number;
      endAngle: number;
      centerX: number;
      centerY: number;
      radius: number;
      value: number;
      label?: string;
      series: string;
      color: string;
      percentage: number;
    };

interface TooltipState {
  visible: boolean;
  x: number;
  y: number;
  value: number;
  label?: string;
  series?: string;
  color?: string;
  percentage?: number;
}

const normalizeAngle = (angle: number) => {
  const twoPi = Math.PI * 2;
  const normalized = angle % twoPi;
  return normalized >= 0 ? normalized : normalized + twoPi;
};

const typeClassNameMap: Record<'line' | 'bar' | 'pie' | 'area', string | undefined> = {
  line: styles.typeLine,
  bar: styles.typeBar,
  pie: styles.typePie,
  area: styles.typeArea,
};

const DynChart = forwardRef<HTMLDivElement, DynChartProps>((props, ref) => {
  const {
    type = DYN_CHART_DEFAULT_PROPS.type,
    data = DYN_CHART_DEFAULT_PROPS.data,
    title,
    subtitle,
    width = DYN_CHART_DEFAULT_PROPS.width,
    height = DYN_CHART_DEFAULT_PROPS.height,
    colors = DYN_CHART_DEFAULT_PROPS.colors,
    showLegend = DYN_CHART_DEFAULT_PROPS.showLegend,
    showTooltip = DYN_CHART_DEFAULT_PROPS.showTooltip,
    showGrid = DYN_CHART_DEFAULT_PROPS.showGrid,
    xAxis,
    yAxis,
    ariaDescription,
    className,
    id,
    children,
    'data-testid': dataTestId,
    ...rest
  } = props;

  const canvasRef = useRef<HTMLCanvasElement>(null);
  const tooltipTargetsRef = useRef<TooltipTarget[]>([]);
  const [tooltipState, setTooltipState] = useState<TooltipState>({
    visible: false,
    x: 0,
    y: 0,
    value: 0,
  });

  const instanceId = useId();
  const titleId = title ? `${id ?? instanceId}-title` : undefined;
  const subtitleId = subtitle ? `${id ?? instanceId}-subtitle` : undefined;
  const descriptionId = ariaDescription ? `${id ?? instanceId}-description` : undefined;

  const normalizedData = useMemo(
    () => normalizeSeries(data, colors),
    [data, colors]
  );

  const chartDimensions = useMemo(
    () => calculateChartDimensions(width, height),
    [width, height]
  );

  const dataRanges = useMemo(
    () => calculateDataRanges(normalizedData, yAxis),
    [normalizedData, yAxis]
  );

  const legendItems = useMemo(
    () => buildLegendItems(normalizedData),
    [normalizedData]
  );

  const emptyStateMessage = useMemo(
    () => getEmptyStateMessage(normalizedData),
    [normalizedData]
  );

  const hideTooltip = useCallback(() => {
    setTooltipState(prev => (prev.visible ? { ...prev, visible: false } : prev));
  }, []);

  const findTooltipTarget = useCallback((x: number, y: number) => {
    for (const target of tooltipTargetsRef.current) {
      if (target.kind === 'point') {
        const distance = Math.hypot(x - target.x, y - target.y);
        if (distance <= target.radius + 6) {
          return target;
        }
      } else if (target.kind === 'bar') {
        if (
          x >= target.x &&
          x <= target.x + target.width &&
          y >= target.y &&
          y <= target.y + target.height
        ) {
          return target;
        }
      } else if (target.kind === 'slice') {
        const dx = x - target.centerX;
        const dy = y - target.centerY;
        const distance = Math.hypot(dx, dy);

        if (distance > target.radius) {
          continue;
        }

        const angle = normalizeAngle(Math.atan2(dy, dx));
        const start = normalizeAngle(target.startAngle);
        const end = normalizeAngle(target.endAngle);

        if (end < start) {
          if (angle >= start || angle <= end) {
            return target;
          }
        } else if (angle >= start && angle <= end) {
          return target;
        }
      }
    }

    return undefined;
  }, []);

  const handleMouseMove = useCallback(
    (event: MouseEvent<HTMLCanvasElement>) => {
      if (!showTooltip) {
        return;
      }

      const { offsetX, offsetY } = event.nativeEvent;
      const target = findTooltipTarget(offsetX, offsetY);

      if (!target) {
        hideTooltip();
        return;
      }

      setTooltipState(prev => {
        const nextState: TooltipState = {
          visible: true,
          x: offsetX + 12,
          y: offsetY - 12,
          value: target.value,
          series: target.series,
          color: target.color,
          percentage: target.kind === 'slice' ? target.percentage : undefined,
        };

        if (typeof target.label === 'string' && target.label.length > 0) {
          nextState.label = target.label;
        }

        if (
          prev.visible &&
          prev.x === nextState.x &&
          prev.y === nextState.y &&
          prev.value === nextState.value &&
          prev.label === nextState.label &&
          prev.series === nextState.series &&
          prev.color === nextState.color &&
          prev.percentage === nextState.percentage
        ) {
          return prev;
        }

        return nextState;
      });
    },
    [findTooltipTarget, hideTooltip, showTooltip]
  );

  const handleMouseLeave = useCallback(() => {
    if (!showTooltip) {
      return;
    }

    hideTooltip();
  }, [hideTooltip, showTooltip]);

  useEffect(() => {
    if (!showTooltip) {
      hideTooltip();
    }
  }, [hideTooltip, showTooltip]);

  useEffect(() => () => hideTooltip(), [hideTooltip]);

  const drawGrid = useCallback(
    (ctx: CanvasRenderingContext2D) => {
      if (!showGrid || type === 'pie') return;

      const { padding, chartWidth, chartHeight } = chartDimensions;

      ctx.save();
      ctx.strokeStyle = '#e0e0e0';
      ctx.lineWidth = 1;
      ctx.setLineDash([2, 2]);

      for (let i = 0; i <= 5; i++) {
        const y = padding.top + (chartHeight / 5) * i;
        ctx.beginPath();
        ctx.moveTo(padding.left, y);
        ctx.lineTo(padding.left + chartWidth, y);
        ctx.stroke();
      }

      const maxDataPoints = normalizedData.length
        ? Math.max(...normalizedData.map(series => series.data.length))
        : 0;

      if (maxDataPoints > 1) {
        const stepCount = Math.min(maxDataPoints - 1, 10);
        for (let i = 0; i <= stepCount; i++) {
          const x = padding.left + (chartWidth / stepCount) * i;
          ctx.beginPath();
          ctx.moveTo(x, padding.top);
          ctx.lineTo(x, padding.top + chartHeight);
          ctx.stroke();
        }
      }

      ctx.restore();
    },
    [chartDimensions, normalizedData, showGrid, type]
  );

  const drawAxes = useCallback(
    (ctx: CanvasRenderingContext2D) => {
      if (type === 'pie') return;

      const { padding, chartWidth, chartHeight } = chartDimensions;

      ctx.save();
      ctx.strokeStyle = '#333';
      ctx.lineWidth = 2;

      ctx.beginPath();
      ctx.moveTo(padding.left, padding.top + chartHeight);
      ctx.lineTo(padding.left + chartWidth, padding.top + chartHeight);
      ctx.stroke();

      ctx.beginPath();
      ctx.moveTo(padding.left, padding.top);
      ctx.lineTo(padding.left, padding.top + chartHeight);
      ctx.stroke();

      ctx.fillStyle = '#666';
      ctx.font = '12px Arial';
      ctx.textAlign = 'center';

      if (xAxis?.title) {
        ctx.fillText(xAxis.title, padding.left + chartWidth / 2, chartDimensions.totalHeight - 10);
      }

      if (yAxis?.title) {
        ctx.save();
        ctx.translate(15, padding.top + chartHeight / 2);
        ctx.rotate(-Math.PI / 2);
        ctx.fillText(yAxis.title, 0, 0);
        ctx.restore();
      }

      ctx.textAlign = 'right';
      for (let i = 0; i <= 5; i++) {
        const value = dataRanges.minY + ((dataRanges.maxY - dataRanges.minY) / 5) * (5 - i);
        const y = padding.top + (chartHeight / 5) * i;
        ctx.fillText(value.toFixed(1), padding.left - 10, y + 5);
      }

      ctx.restore();
    },
    [chartDimensions, dataRanges, type, xAxis?.title, yAxis?.title]
  );

  const drawLineOrAreaChart = useCallback(
    (ctx: CanvasRenderingContext2D, variant: 'line' | 'area') => {
      const { padding, chartWidth, chartHeight } = chartDimensions;
      const yRange = Math.max(dataRanges.maxY - dataRanges.minY || 0, 1);

      normalizedData.forEach((series, seriesIndex) => {
        const color = series.color || colors[seriesIndex % colors.length] || '#0066cc';

        ctx.strokeStyle = color;
        ctx.fillStyle = color;
        ctx.lineWidth = 3;
        ctx.lineCap = 'round';
        ctx.lineJoin = 'round';

        if (series.data.length === 0) return;

        ctx.beginPath();

        series.data.forEach((point, index) => {
          const x = padding.left + (chartWidth / Math.max(series.data.length - 1, 1)) * index;
          const y =
            padding.top +
            chartHeight -
            ((point.value - dataRanges.minY) / yRange) * chartHeight;

          if (index === 0) {
            ctx.moveTo(x, y);
          } else {
            ctx.lineTo(x, y);
          }
        });

        if (variant === 'area') {
          const lastX =
            padding.left +
            (chartWidth / Math.max(series.data.length - 1, 1)) * (series.data.length - 1);
          const firstX = padding.left;
          const baseY = padding.top + chartHeight;

          ctx.lineTo(lastX, baseY);
          ctx.lineTo(firstX, baseY);
          ctx.closePath();
          ctx.globalAlpha = 0.15;
          ctx.fill();
          ctx.globalAlpha = 1;
        }

        ctx.stroke();

        series.data.forEach((point, index) => {
          const x = padding.left + (chartWidth / Math.max(series.data.length - 1, 1)) * index;
          const y =
            padding.top +
            chartHeight -
            ((point.value - dataRanges.minY) / yRange) * chartHeight;

          ctx.beginPath();
          ctx.arc(x, y, 4, 0, 2 * Math.PI);
          ctx.fill();

          if (showTooltip) {
            tooltipTargetsRef.current.push({
              kind: 'point',
              x,
              y,
              radius: 6,
              value: point.value,
              label: point.label ?? `Point ${index + 1}`,
              series: series.name,
              color,
            });
          }
        });
<<<<<<< HEAD
      });
    },
    [chartDimensions, colors, dataRanges, normalizedData, showTooltip]
  );

  const drawBarChart = useCallback(
    (ctx: CanvasRenderingContext2D) => {
      const { padding, chartWidth, chartHeight } = chartDimensions;
      const yRange = Math.max(dataRanges.maxY - dataRanges.minY || 0, 1);

      if (!normalizedData.length) return;

      const maxDataPoints = normalizedData[0]?.data.length || 0;
      if (maxDataPoints === 0) return;

      const groupWidth = chartWidth / maxDataPoints;
      const barWidth = groupWidth * 0.8;
      const barSpacing = groupWidth * 0.2;

      normalizedData.forEach((series, seriesIndex) => {
        const color = series.color || colors[seriesIndex % colors.length] || '#0066cc';
        ctx.fillStyle = color;

        series.data.forEach((point, index) => {
          const x =
            padding.left +
            groupWidth * index +
            barSpacing / 2 +
            (barWidth / normalizedData.length) * seriesIndex;
          const individualWidth = barWidth / Math.max(normalizedData.length, 1);
          const barHeight = ((point.value - dataRanges.minY) / yRange) * chartHeight;
          const y = padding.top + chartHeight - barHeight;

          ctx.fillRect(x, y, individualWidth, barHeight);

          if (showTooltip) {
            tooltipTargetsRef.current.push({
              kind: 'bar',
              x,
              y,
              width: individualWidth,
              height: barHeight,
              value: point.value,
              label: point.label ?? `Category ${index + 1}`,
              series: series.name,
              color,
            });
          }
        });
=======
>>>>>>> c1e5b9c8
      });
    },
    [chartDimensions, colors, dataRanges, normalizedData, showTooltip]
  );
<<<<<<< HEAD

  const drawPieChart = useCallback(
    (ctx: CanvasRenderingContext2D) => {
      const { chartWidth, chartHeight } = chartDimensions;
      const centerX = width / 2;
      const centerY = height / 2;
      const radius = Math.min(chartWidth, chartHeight) / 3;

      if (!normalizedData.length) return;

      const series = normalizedData[0];
      const dataPoints = series?.data ?? [];
      const total = dataPoints.reduce((sum, point) => sum + point.value, 0);

      if (total === 0) return;

      let currentAngle = -Math.PI / 2;

      dataPoints.forEach((point, index) => {
        const sliceAngle = (point.value / total) * 2 * Math.PI;
        const color = point.color || colors[index % colors.length] || '#0066cc';
        const nextAngle = currentAngle + sliceAngle;
        const percentage = total ? (point.value / total) * 100 : 0;

        ctx.fillStyle = color;
        ctx.beginPath();
        ctx.moveTo(centerX, centerY);
        ctx.arc(centerX, centerY, radius, currentAngle, nextAngle);
        ctx.closePath();
        ctx.fill();

=======

  const drawBarChart = useCallback(
    (ctx: CanvasRenderingContext2D) => {
      const { padding, chartWidth, chartHeight } = chartDimensions;
      const yRange = Math.max(dataRanges.maxY - dataRanges.minY || 0, 1);

      if (!normalizedData.length) return;

      const maxDataPoints = normalizedData[0]?.data.length || 0;
      if (maxDataPoints === 0) return;

      const groupWidth = chartWidth / maxDataPoints;
      const barWidth = groupWidth * 0.8;
      const barSpacing = groupWidth * 0.2;

      normalizedData.forEach((series, seriesIndex) => {
        const color = series.color || colors[seriesIndex % colors.length] || '#0066cc';
        ctx.fillStyle = color;

        series.data.forEach((point, index) => {
          const x =
            padding.left +
            groupWidth * index +
            barSpacing / 2 +
            (barWidth / normalizedData.length) * seriesIndex;
          const individualWidth = barWidth / Math.max(normalizedData.length, 1);
          const barHeight = ((point.value - dataRanges.minY) / yRange) * chartHeight;
          const y = padding.top + chartHeight - barHeight;

          ctx.fillRect(x, y, individualWidth, barHeight);

          if (showTooltip) {
            tooltipTargetsRef.current.push({
              kind: 'bar',
              x,
              y,
              width: individualWidth,
              height: barHeight,
              value: point.value,
              label: point.label ?? `Category ${index + 1}`,
              series: series.name,
              color,
            });
          }
        });
      });
    },
    [chartDimensions, colors, dataRanges, normalizedData, showTooltip]
  );

  const drawPieChart = useCallback(
    (ctx: CanvasRenderingContext2D) => {
      const { chartWidth, chartHeight } = chartDimensions;
      const centerX = width / 2;
      const centerY = height / 2;
      const radius = Math.min(chartWidth, chartHeight) / 3;

      if (!normalizedData.length) return;

      const series = normalizedData[0];
      const dataPoints = series?.data ?? [];
      const total = dataPoints.reduce((sum, point) => sum + point.value, 0);

      if (total === 0) return;

      let currentAngle = -Math.PI / 2;

      dataPoints.forEach((point, index) => {
        const sliceAngle = (point.value / total) * 2 * Math.PI;
        const color = point.color || colors[index % colors.length] || '#0066cc';
        const nextAngle = currentAngle + sliceAngle;
        const percentage = total ? (point.value / total) * 100 : 0;

        ctx.fillStyle = color;
        ctx.beginPath();
        ctx.moveTo(centerX, centerY);
        ctx.arc(centerX, centerY, radius, currentAngle, nextAngle);
        ctx.closePath();
        ctx.fill();

>>>>>>> c1e5b9c8
        if (point.value / total > 0.05) {
          const labelAngle = currentAngle + sliceAngle / 2;
          const labelX = centerX + Math.cos(labelAngle) * (radius * 0.7);
          const labelY = centerY + Math.sin(labelAngle) * (radius * 0.7);

          ctx.fillStyle = '#fff';
          ctx.font = '12px Arial';
          ctx.textAlign = 'center';
          ctx.fillText(`${percentage.toFixed(1)}%`, labelX, labelY);
        }

        if (showTooltip) {
          tooltipTargetsRef.current.push({
            kind: 'slice',
            startAngle: currentAngle,
            endAngle: nextAngle,
            centerX,
            centerY,
            radius,
            value: point.value,
<<<<<<< HEAD
            label: point.label ?? series?.name ?? `Slice ${index + 1}`,
=======
            label: point.label,
>>>>>>> c1e5b9c8
            series: series?.name ?? 'Series 1',
            color,
            percentage,
          });
        }

        currentAngle = nextAngle;
      });
    },
    [chartDimensions, colors, height, normalizedData, showTooltip, width]
  );

  useEffect(() => {
    const canvas = canvasRef.current;
    if (!canvas) {
      return;
    }

    const context = canvas.getContext('2d');
    if (!context) {
      return;
    }

    canvas.width = chartDimensions.totalWidth;
    canvas.height = chartDimensions.totalHeight;

    tooltipTargetsRef.current = [];
    hideTooltip();

    context.clearRect(0, 0, chartDimensions.totalWidth, chartDimensions.totalHeight);

    if (!normalizedData.length) {
      return;
    }

    drawGrid(context);
    drawAxes(context);

    switch (type) {
      case 'line':
        drawLineOrAreaChart(context, 'line');
        break;
      case 'area':
        drawLineOrAreaChart(context, 'area');
        break;
      case 'bar':
        drawBarChart(context);
        break;
      case 'pie':
        drawPieChart(context);
        break;
      default:
        drawLineOrAreaChart(context, 'line');
    }
  }, [
    chartDimensions,
    drawAxes,
    drawBarChart,
    drawGrid,
    drawLineOrAreaChart,
    drawPieChart,
    hideTooltip,
    normalizedData,
    type,
  ]);

  const canvasAriaLabel = title ?? 'Chart visualization';
  const describedBy = [subtitle ? subtitleId : undefined, ariaDescription ? descriptionId : undefined]
    .filter(Boolean)
    .join(' ');

  return (
    <div
      {...rest}
      ref={ref}
      id={id}
      data-testid={dataTestId}
      className={cn(styles.root, typeClassNameMap[type], className)}
    >
      <figure className={styles.figure} aria-labelledby={titleId} aria-describedby={describedBy || undefined}>
        {(title || subtitle) && (
          <header className={styles.header}>
            {title && (
              <h3 id={titleId} className={styles.title}>
                {title}
              </h3>
            )}
            {subtitle && (
              <p id={subtitleId} className={styles.subtitle}>
                {subtitle}
              </p>
            )}
          </header>
        )}

        <div className={styles.content}>
          <canvas
            ref={canvasRef}
            className={styles.canvas}
            role="img"
            aria-label={canvasAriaLabel}
            aria-describedby={describedBy || undefined}
            width={chartDimensions.totalWidth}
            height={chartDimensions.totalHeight}
            style={{ width, height }}
            onMouseMove={showTooltip ? handleMouseMove : undefined}
            onMouseLeave={showTooltip ? handleMouseLeave : undefined}
          />

          {showTooltip && (
            <div
              className={styles.tooltip}
              data-visible={tooltipState.visible}
              aria-hidden={!tooltipState.visible}
              style={{
                left: `${tooltipState.x}px`,
                top: `${tooltipState.y}px`,
              }}
            >
              {(tooltipState.series || tooltipState.color || typeof tooltipState.percentage === 'number') && (
                <div className={styles.tooltipHeader}>
                  {tooltipState.color && (
                    <span
                      className={styles.tooltipColor}
                      style={{ backgroundColor: tooltipState.color }}
                    />
                  )}
                  {tooltipState.series && (
                    <span className={styles.tooltipSeries}>{tooltipState.series}</span>
                  )}
                  {typeof tooltipState.percentage === 'number' && (
                    <span className={styles.tooltipPercentage}>
                      {tooltipState.percentage.toFixed(1)}%
                    </span>
                  )}
                </div>
              )}
              <div className={styles.tooltipValue}>{tooltipState.value}</div>
              {tooltipState.label && <div className={styles.tooltipLabel}>{tooltipState.label}</div>}
            </div>
          )}

          {emptyStateMessage && (
            <p className={styles.emptyState} role="status">
              {emptyStateMessage}
            </p>
          )}
        </div>

        {showLegend && legendItems.length > 0 && (
          <div className={styles.legend} role="list">
            {legendItems.map(item => (
              <div key={item.id} className={styles.legendItem} role="listitem">
                <span
                  className={styles.legendColor}
                  style={{ backgroundColor: normalizedData[item.seriesIndex]?.color }}
                />
                <span className={styles.legendLabel}>{item.label}</span>
              </div>
            ))}
          </div>
        )}

        {children}

        {ariaDescription && (
          <figcaption id={descriptionId} className={styles.visuallyHidden}>
            {ariaDescription}
          </figcaption>
        )}
      </figure>
    </div>
  );
});

DynChart.displayName = 'DynChart';

export { DynChart };
export default DynChart;<|MERGE_RESOLUTION|>--- conflicted
+++ resolved
@@ -410,95 +410,10 @@
             });
           }
         });
-<<<<<<< HEAD
       });
     },
     [chartDimensions, colors, dataRanges, normalizedData, showTooltip]
   );
-
-  const drawBarChart = useCallback(
-    (ctx: CanvasRenderingContext2D) => {
-      const { padding, chartWidth, chartHeight } = chartDimensions;
-      const yRange = Math.max(dataRanges.maxY - dataRanges.minY || 0, 1);
-
-      if (!normalizedData.length) return;
-
-      const maxDataPoints = normalizedData[0]?.data.length || 0;
-      if (maxDataPoints === 0) return;
-
-      const groupWidth = chartWidth / maxDataPoints;
-      const barWidth = groupWidth * 0.8;
-      const barSpacing = groupWidth * 0.2;
-
-      normalizedData.forEach((series, seriesIndex) => {
-        const color = series.color || colors[seriesIndex % colors.length] || '#0066cc';
-        ctx.fillStyle = color;
-
-        series.data.forEach((point, index) => {
-          const x =
-            padding.left +
-            groupWidth * index +
-            barSpacing / 2 +
-            (barWidth / normalizedData.length) * seriesIndex;
-          const individualWidth = barWidth / Math.max(normalizedData.length, 1);
-          const barHeight = ((point.value - dataRanges.minY) / yRange) * chartHeight;
-          const y = padding.top + chartHeight - barHeight;
-
-          ctx.fillRect(x, y, individualWidth, barHeight);
-
-          if (showTooltip) {
-            tooltipTargetsRef.current.push({
-              kind: 'bar',
-              x,
-              y,
-              width: individualWidth,
-              height: barHeight,
-              value: point.value,
-              label: point.label ?? `Category ${index + 1}`,
-              series: series.name,
-              color,
-            });
-          }
-        });
-=======
->>>>>>> c1e5b9c8
-      });
-    },
-    [chartDimensions, colors, dataRanges, normalizedData, showTooltip]
-  );
-<<<<<<< HEAD
-
-  const drawPieChart = useCallback(
-    (ctx: CanvasRenderingContext2D) => {
-      const { chartWidth, chartHeight } = chartDimensions;
-      const centerX = width / 2;
-      const centerY = height / 2;
-      const radius = Math.min(chartWidth, chartHeight) / 3;
-
-      if (!normalizedData.length) return;
-
-      const series = normalizedData[0];
-      const dataPoints = series?.data ?? [];
-      const total = dataPoints.reduce((sum, point) => sum + point.value, 0);
-
-      if (total === 0) return;
-
-      let currentAngle = -Math.PI / 2;
-
-      dataPoints.forEach((point, index) => {
-        const sliceAngle = (point.value / total) * 2 * Math.PI;
-        const color = point.color || colors[index % colors.length] || '#0066cc';
-        const nextAngle = currentAngle + sliceAngle;
-        const percentage = total ? (point.value / total) * 100 : 0;
-
-        ctx.fillStyle = color;
-        ctx.beginPath();
-        ctx.moveTo(centerX, centerY);
-        ctx.arc(centerX, centerY, radius, currentAngle, nextAngle);
-        ctx.closePath();
-        ctx.fill();
-
-=======
 
   const drawBarChart = useCallback(
     (ctx: CanvasRenderingContext2D) => {
@@ -579,7 +494,6 @@
         ctx.closePath();
         ctx.fill();
 
->>>>>>> c1e5b9c8
         if (point.value / total > 0.05) {
           const labelAngle = currentAngle + sliceAngle / 2;
           const labelX = centerX + Math.cos(labelAngle) * (radius * 0.7);
@@ -600,11 +514,7 @@
             centerY,
             radius,
             value: point.value,
-<<<<<<< HEAD
-            label: point.label ?? series?.name ?? `Slice ${index + 1}`,
-=======
             label: point.label,
->>>>>>> c1e5b9c8
             series: series?.name ?? 'Series 1',
             color,
             percentage,
