--- conflicted
+++ resolved
@@ -1,18 +1,12 @@
 export { DynChart } from './DynChart';
 export { default } from './DynChart';
-<<<<<<< HEAD
-=======
 
->>>>>>> 7699c92c
 export { DYN_CHART_DEFAULT_PROPS } from './DynChart.types';
 export type {
   DynChartProps,
   DynChartData,
   ChartType,
-<<<<<<< HEAD
-=======
   ChartOptions
->>>>>>> 7699c92c
   ChartAxis,
   ChartDataPoint,
   ChartSeries,
