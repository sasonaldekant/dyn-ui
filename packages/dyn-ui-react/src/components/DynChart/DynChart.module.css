.root {
  display: flex;
  flex-direction: column;
  background: var(--dyn-color-background);
  border-radius: var(--dyn-border-radius-md);
  border: 1px solid var(--dyn-color-border);
  padding: 16px;
  font-family: var(--dyn-font-family-base);
  gap: 16px;
<<<<<<< HEAD
}

.figure {
  display: flex;
  flex-direction: column;
  gap: 16px;
  margin: 0;
}

=======
}

.figure {
  display: flex;
  flex-direction: column;
  gap: 16px;
  margin: 0;
}

>>>>>>> afdf4485
.header {
  display: flex;
  flex-direction: column;
  gap: 4px;
}

.title {
  margin: 0;
  font-size: var(--dyn-font-size-lg);
  font-weight: var(--dyn-font-weight-semibold);
  color: var(--dyn-color-text-primary);
  line-height: var(--dyn-line-height-tight);
}

.subtitle {
  margin: 0;
  font-size: var(--dyn-font-size-sm);
  font-weight: var(--dyn-font-weight-normal);
  color: var(--dyn-color-text-secondary);
  line-height: var(--dyn-line-height-normal);
}

.content {
  position: relative;
  display: flex;
  justify-content: center;
  align-items: center;
}

.canvas {
  display: block;
  max-width: 100%;
  height: auto;
}

.tooltip {
  position: absolute;
  max-width: 220px;
  padding: 8px 12px;
  border-radius: 6px;
  background: var(--dyn-color-surface-elevated, rgba(33, 33, 33, 0.92));
  color: var(--dyn-color-text-inverse, #ffffff);
  font-size: var(--dyn-font-size-xs);
  line-height: 1.4;
  box-shadow: 0 6px 16px rgba(0, 0, 0, 0.18);
  pointer-events: none;
  transform: translate(-50%, -120%);
  opacity: 0;
  visibility: hidden;
  transition: opacity 0.12s ease-in-out, visibility 0.12s ease-in-out;
  z-index: 1;
  white-space: normal;
  word-break: break-word;
}

.tooltip[data-visible='true'] {
  opacity: 1;
  visibility: visible;
}

.tooltipHeader {
  display: flex;
  align-items: center;
  gap: 8px;
  margin-bottom: 4px;
}

.tooltipColor {
  width: 10px;
  height: 10px;
  border-radius: 50%;
  flex-shrink: 0;
}

.tooltipSeries {
  font-weight: var(--dyn-font-weight-semibold);
}

.tooltipPercentage {
  margin-left: auto;
  font-size: var(--dyn-font-size-xs);
  opacity: 0.85;
}

.tooltipValue {
  font-weight: var(--dyn-font-weight-semibold);
  font-size: var(--dyn-font-size-sm);
  margin-bottom: 2px;
}

.tooltipLabel {
  font-size: var(--dyn-font-size-xs);
  opacity: 0.85;
}

.legend {
  display: flex;
  flex-wrap: wrap;
  gap: 16px;
  justify-content: center;
  align-items: center;
  padding: 8px 0;
}

.legendItem {
  display: flex;
  align-items: center;
  gap: 8px;
  font-size: var(--dyn-font-size-sm);
  color: var(--dyn-color-text-secondary);
}

.legendColor {
  width: 12px;
  height: 12px;
  border-radius: 2px;
  flex-shrink: 0;
}

.legendLabel {
  font-weight: var(--dyn-font-weight-normal);
  line-height: var(--dyn-line-height-normal);
}
/* .typeLine {}

<<<<<<< HEAD
.typeLine {
  --dyn-chart-marker-shape: circle;
}

.typeLine .legendColor,
.typeLine .tooltipColor {
  border-radius: 999px;
}

.typeBar {
  --dyn-chart-marker-shape: square;
}

.typeBar .legendColor,
.typeBar .tooltipColor {
  border-radius: 2px;
}

.typePie {
  --dyn-chart-marker-shape: pie;
}

.typePie .legendColor,
.typePie .tooltipColor {
  border-radius: 50%;
}

.typeArea {
  --dyn-chart-marker-shape: soft;
}

.typeArea .legendColor,
.typeArea .tooltipColor {
  border-radius: 4px;
  opacity: 0.9;
}

.emptyState {
  position: absolute;
  inset: 0;
  display: flex;
  align-items: center;
  justify-content: center;
  font-size: var(--dyn-font-size-sm);
  color: var(--dyn-color-text-secondary);
  pointer-events: none;
}

=======
.typeBar {}

.typePie {}

.typeArea {} */

.emptyState {
  position: absolute;
  inset: 0;
  display: flex;
  align-items: center;
  justify-content: center;
  font-size: var(--dyn-font-size-sm);
  color: var(--dyn-color-text-secondary);
  pointer-events: none;
}

>>>>>>> afdf4485
.visuallyHidden {
  position: absolute;
  width: 1px;
  height: 1px;
  padding: 0;
  margin: -1px;
  overflow: hidden;
  clip: rect(0, 0, 0, 0);
  white-space: nowrap;
  border: 0;
}

@media (max-width: 768px) {
  .root {
    padding: 12px;
  }

  .title {
    font-size: var(--dyn-font-size-base);
  }

  .subtitle {
    font-size: var(--dyn-font-size-xs);
  }

  .legend {
    gap: 12px;
  }

  .legendItem {
    gap: 6px;
    font-size: var(--dyn-font-size-xs);
  }
}

[data-theme='dark'] .root {
  background: var(--dyn-color-background-dark);
  border-color: var(--dyn-color-border-dark);
}

[data-theme='dark'] .title {
  color: var(--dyn-color-text-primary-dark);
}

[data-theme='dark'] .subtitle,
[data-theme='dark'] .legendItem {
  color: var(--dyn-color-text-secondary-dark);
}

@media (prefers-contrast: high) {
  .root {
    border-width: 2px;
  }
}<|MERGE_RESOLUTION|>--- conflicted
+++ resolved
@@ -7,7 +7,6 @@
   padding: 16px;
   font-family: var(--dyn-font-family-base);
   gap: 16px;
-<<<<<<< HEAD
 }
 
 .figure {
@@ -17,17 +16,6 @@
   margin: 0;
 }
 
-=======
-}
-
-.figure {
-  display: flex;
-  flex-direction: column;
-  gap: 16px;
-  margin: 0;
-}
-
->>>>>>> afdf4485
 .header {
   display: flex;
   flex-direction: column;
@@ -153,7 +141,6 @@
 }
 /* .typeLine {}
 
-<<<<<<< HEAD
 .typeLine {
   --dyn-chart-marker-shape: circle;
 }
@@ -202,25 +189,6 @@
   pointer-events: none;
 }
 
-=======
-.typeBar {}
-
-.typePie {}
-
-.typeArea {} */
-
-.emptyState {
-  position: absolute;
-  inset: 0;
-  display: flex;
-  align-items: center;
-  justify-content: center;
-  font-size: var(--dyn-font-size-sm);
-  color: var(--dyn-color-text-secondary);
-  pointer-events: none;
-}
-
->>>>>>> afdf4485
 .visuallyHidden {
   position: absolute;
   width: 1px;
