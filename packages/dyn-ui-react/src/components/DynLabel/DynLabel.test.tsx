import { render, screen } from '@testing-library/react';
import { describe, it, expect } from 'vitest';
import { DynLabel } from './DynLabel';

describe('DynLabel', () => {
  it('renders children text', () => {
    render(<DynLabel>Test Label</DynLabel>);
    expect(screen.getByText('Test Label')).toBeInTheDocument();
  });

  it('shows required indicator', () => {
    render(<DynLabel required>Required Label</DynLabel>);
    expect(screen.getByText('Required Label')).toBeInTheDocument();
    expect(screen.getByText('*')).toBeInTheDocument();
  });

  it('shows optional indicator', () => {
    render(<DynLabel optional>Optional Label</DynLabel>);
    expect(screen.getByText('Optional Label')).toBeInTheDocument();
<<<<<<< HEAD
    
    // Use data-testid to avoid multiple element matching issues
    expect(screen.getByTestId('optional-indicator')).toBeInTheDocument();
    
    // Verify the text content is correct
    const optionalElement = screen.getByTestId('optional-indicator');
    expect(optionalElement).toHaveTextContent('(optional)');
=======

    // Use custom text matcher to handle text broken up by multiple elements
    const element = screen.getByText((_content, element) => {
      return Boolean(element && element.textContent && element.textContent.includes('(optional)'));
    });
    expect(element).toBeInTheDocument();

    // Alternative: test by data-testid
    expect(screen.getByTestId('optional-indicator')).toBeInTheDocument();
>>>>>>> e8a1a9a3
  });

  it('applies htmlFor attribute', () => {
    render(<DynLabel htmlFor="test-input">Label for Input</DynLabel>);
    const labelElement = screen.getByText('Label for Input').closest('label');
    expect(labelElement).toHaveAttribute('for', 'test-input');
  });

  it('applies custom className', () => {
    render(<DynLabel className="custom-label" data-testid="test-label">Custom Label</DynLabel>);
    const labelElement = screen.getByTestId('test-label');
    expect(labelElement).toHaveClass('custom-label');
  });

  it('passes through additional props', () => {
    render(<DynLabel data-testid="custom-label" title="Tooltip">Label with Props</DynLabel>);
    const label = screen.getByTestId('custom-label');
    expect(label).toHaveAttribute('title', 'Tooltip');
  });

  it('renders as label element when htmlFor is provided', () => {
    render(<DynLabel htmlFor="input" data-testid="form-label">Form Label</DynLabel>);
    const element = screen.getByTestId('form-label');
    expect(element.tagName).toBe('LABEL');
  });

  it('renders as span element when htmlFor is not provided', () => {
    render(<DynLabel data-testid="span-label">Span Label</DynLabel>);
    const element = screen.getByTestId('span-label');
    expect(element.tagName).toBe('SPAN');
  });

  it('combines required and optional correctly', () => {
    // Should prioritize required over optional
    render(<DynLabel required optional>Priority Label</DynLabel>);
    expect(screen.getByText('*')).toBeInTheDocument();
    
    // Check that optional indicator is NOT present when required is true
    expect(screen.queryByTestId('optional-indicator')).not.toBeInTheDocument();
  });
});<|MERGE_RESOLUTION|>--- conflicted
+++ resolved
@@ -17,7 +17,6 @@
   it('shows optional indicator', () => {
     render(<DynLabel optional>Optional Label</DynLabel>);
     expect(screen.getByText('Optional Label')).toBeInTheDocument();
-<<<<<<< HEAD
     
     // Use data-testid to avoid multiple element matching issues
     expect(screen.getByTestId('optional-indicator')).toBeInTheDocument();
@@ -25,17 +24,6 @@
     // Verify the text content is correct
     const optionalElement = screen.getByTestId('optional-indicator');
     expect(optionalElement).toHaveTextContent('(optional)');
-=======
-
-    // Use custom text matcher to handle text broken up by multiple elements
-    const element = screen.getByText((_content, element) => {
-      return Boolean(element && element.textContent && element.textContent.includes('(optional)'));
-    });
-    expect(element).toBeInTheDocument();
-
-    // Alternative: test by data-testid
-    expect(screen.getByTestId('optional-indicator')).toBeInTheDocument();
->>>>>>> e8a1a9a3
   });
 
   it('applies htmlFor attribute', () => {
