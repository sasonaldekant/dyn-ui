/**
 * DynDatePicker - Advanced date picker with custom parsing
 * Part of DYN UI Form Components Group - SCOPE 6
 */

import {
  forwardRef,
  useCallback,
  useEffect,
  useId,
  useImperativeHandle,
  useMemo,
  useRef,
  useState,
} from 'react';
import type { ChangeEvent, KeyboardEvent } from 'react';
import { cn } from '../../utils/classNames';
import type { DynDatePickerProps, DynFieldRef, InputSize } from '../../types/field.types';
import { DynFieldContainer } from '../DynFieldContainer';
import { useDynFieldValidation } from '../../hooks/useDynFieldValidation';
import { useDynDateParser } from '../../hooks/useDynDateParser';
import { DynIcon } from '../DynIcon';
import styles from './DynDatePicker.module.css';

const MAX_DATE_LENGTH = 10;

const sizeClassMap: Record<InputSize, string | undefined> = {
  small: styles.sizeSmall,
  medium: undefined,
  large: styles.sizeLarge,
};

export const DynDatePicker = forwardRef<DynFieldRef, DynDatePickerProps>((props, ref) => {
  const {
    id: idProp,
    name,
    label,
    help,
    placeholder = 'dd/mm/aaaa',
    disabled = false,
    readonly = false,
    required = false,
    optional = false,
    visible = true,
    value: propValue,
    errorMessage,
    validation,
    className,
    format = 'dd/MM/yyyy',
    locale = 'pt-BR',
    minDate,
    maxDate,
    customParser,
    size = 'medium',
    onChange,
    onBlur,
    onFocus,
    children: _children,
    'data-testid': dataTestId,
    ...rest
  } = props;

  const instanceId = useId();
  const inputId = idProp ?? name ?? instanceId;
  const dropdownId = `${inputId}-dropdown`;

  const containerRef = useRef<HTMLDivElement>(null);
  const inputRef = useRef<HTMLInputElement>(null);

  const [value, setValue] = useState<Date | null>(null);
  const [isOpen, setIsOpen] = useState(false);
  const [focused, setFocused] = useState(false);

  const { error, validate, clearError } = useDynFieldValidation({
    value,
    ...(required ? { required } : {}),
    ...(validation ? { validation } : {}),
  });

  const {
    displayValue,
    setDisplayValue,
    formatDate,
    parseDate,
    isValidDate,
    getRelativeDescription,
  } = useDynDateParser({
    format,
    locale,
    ...(customParser ? { customParser } : {}),
  });

  const parseExternalValue = useCallback(
    (input: DynDatePickerProps['value']): Date | null => {
      if (!input) {
        return null;
      }

      const candidate = input instanceof Date ? input : new Date(input);
      return isValidDate(candidate) ? candidate : null;
    },
    [isValidDate]
  );

  useEffect(() => {
    const nextValue = parseExternalValue(propValue);
    setValue(prev => {
      const prevTime = prev?.getTime();
      const nextTime = nextValue?.getTime();
      return prevTime === nextTime ? prev : nextValue;
    });
    setDisplayValue(nextValue ? formatDate(nextValue) : '');
  }, [propValue, formatDate, parseExternalValue, setDisplayValue]);

  const handleDocumentClick = useCallback((event: MouseEvent) => {
    if (containerRef.current && !containerRef.current.contains(event.target as Node)) {
      setIsOpen(false);
    }
  }, []);

  useEffect(() => {
    if (!isOpen) {
      return;
    }

    document.addEventListener('mousedown', handleDocumentClick);
    return () => {
      document.removeEventListener('mousedown', handleDocumentClick);
    };
  }, [isOpen, handleDocumentClick]);

  useImperativeHandle(ref, () => ({
    focus: () => inputRef.current?.focus(),
    validate: () => validate(),
    clear: () => {
      setValue(null);
      setDisplayValue('');
      onChange?.(null);
      clearError();
    },
    getValue: () => value,
    setValue: (newValue: any) => {
      const nextValue = parseExternalValue(newValue);
      setValue(nextValue);
      setDisplayValue(nextValue ? formatDate(nextValue) : '');
      onChange?.(nextValue);
    },
  }));

  const emitChange = useCallback(
    (nextValue: Date | null) => {
      setValue(nextValue);
      setDisplayValue(nextValue ? formatDate(nextValue) : '');
      onChange?.(nextValue);
    },
    [formatDate, onChange, setDisplayValue]
  );

  const handleInputChange = useCallback(
    (event: ChangeEvent<HTMLInputElement>) => {
      const inputValue = event.target.value;
      setDisplayValue(inputValue);

      const parsedDate = parseDate(inputValue);
      if (parsedDate && isValidDate(parsedDate)) {
        if (minDate && parsedDate < minDate) {
          return;
        }
        if (maxDate && parsedDate > maxDate) {
          return;
        }

        emitChange(parsedDate);
        clearError();
      } else if (!inputValue) {
        emitChange(null);
        clearError();
      }
    },
    [parseDate, isValidDate, minDate, maxDate, emitChange, clearError]
  );

  const handleCalendarToggle = useCallback(() => {
    if (disabled || readonly) {
      return;
    }
    setIsOpen(prev => !prev);
    inputRef.current?.focus();
  }, [disabled, readonly]);

  const handleTodayClick = useCallback(() => {
    const today = new Date();
    emitChange(today);
    clearError();
    setIsOpen(false);
  }, [emitChange, clearError]);

  const handleClearClick = useCallback(() => {
    emitChange(null);
    clearError();
    inputRef.current?.focus();
  }, [emitChange, clearError]);

  const handleBlur = useCallback(() => {
    setFocused(false);
    validate();
    onBlur?.();
  }, [validate, onBlur]);

  const handleFocus = useCallback(() => {
    setFocused(true);
    clearError();
    onFocus?.();
  }, [clearError, onFocus]);

  const handleKeyDown = useCallback(
    (event: KeyboardEvent<HTMLInputElement>) => {
      switch (event.key) {
        case 'Enter':
        case 'ArrowDown':
          if (!isOpen) {
            setIsOpen(true);
            event.preventDefault();
          }
          break;
        case 'Escape':
          if (isOpen) {
            setIsOpen(false);
            event.preventDefault();
          }
          break;
        default:
          break;
      }
    },
    [isOpen]
  );

  if (!visible) {
    return null;
  }

<<<<<<< HEAD
  const resolvedError = errorMessage ?? (error || undefined);

  const inputClasses = cn(styles.input, sizeClassMap[size], {
    [styles.stateFocused]: focused,
    [styles.stateError]: Boolean(resolvedError),
    [styles.stateDisabled]: disabled,
    [styles.stateReadonly]: readonly,
    [styles.stateOpen]: isOpen,
  });

  const describedBy =
    [
      resolvedError ? `${inputId}-error` : null,
=======
  const fieldError = errorMessage ?? (error || undefined);

  const inputClasses = cn(
    styles.input,
    sizeClassMap[size],
    focused && styles.stateFocused,
    Boolean(fieldError) && styles.stateError,
    disabled && styles.stateDisabled,
    readonly && styles.stateReadonly,
    isOpen && styles.stateOpen
  );

  const describedBy =
    [
      fieldError ? `${inputId}-error` : null,
>>>>>>> be80deb5
      help ? `${inputId}-help` : null,
    ]
      .filter(Boolean)
      .join(' ') || undefined;

  const relativeText = useMemo(
    () => (value ? getRelativeDescription(value) : null),
    [value, getRelativeDescription]
  );

  return (
    <DynFieldContainer
<<<<<<< HEAD
      label={label}
      helpText={help}
      required={required}
      optional={optional}
      errorText={resolvedError}
      className={className}
=======
      {...(label !== undefined ? { label } : {})}
      {...(help !== undefined ? { helpText: help } : {})}
      {...(required ? { required } : {})}
      {...(optional ? { optional } : {})}
      {...(fieldError ? { errorText: fieldError } : {})}
      {...(className !== undefined ? { className } : {})}
>>>>>>> be80deb5
      htmlFor={inputId}
    >
      <div ref={containerRef} className={styles.container} data-testid={dataTestId}>
        <div className={styles.inputContainer}>
          <input
            ref={inputRef}
            id={inputId}
            name={name ?? inputId}
            type="text"
            className={inputClasses}
            placeholder={placeholder}
            value={displayValue}
            disabled={disabled}
            readOnly={readonly}
            onChange={handleInputChange}
            onBlur={handleBlur}
            onFocus={handleFocus}
            onKeyDown={handleKeyDown}
<<<<<<< HEAD
            aria-invalid={Boolean(resolvedError)}
=======
            aria-invalid={Boolean(fieldError)}
>>>>>>> be80deb5
            aria-describedby={describedBy}
            aria-expanded={isOpen}
            aria-controls={isOpen ? dropdownId : undefined}
            maxLength={MAX_DATE_LENGTH}
            data-size={size}
            {...rest}
          />

          <button
            type="button"
            className={styles.calendarButton}
            onClick={handleCalendarToggle}
            disabled={disabled}
            tabIndex={-1}
            aria-label="Abrir calendário"
            aria-expanded={isOpen}
            aria-controls={isOpen ? dropdownId : undefined}
          >
            <DynIcon icon="dyn-icon-calendar" />
          </button>

          {displayValue && !readonly && !disabled && (
            <button
              type="button"
              className={styles.clearButton}
              onClick={handleClearClick}
              tabIndex={-1}
              aria-label="Limpar data"
            >
              <DynIcon icon="dyn-icon-close" />
            </button>
          )}
        </div>

        {relativeText && <div className={styles.relativeText}>{relativeText}</div>}

        {isOpen && (
          <div id={dropdownId} className={styles.dropdown} role="dialog">
            <div className={styles.shortcuts}>
              <button type="button" className={styles.shortcut} onClick={handleTodayClick}>
                Hoje
              </button>
              <button type="button" className={styles.shortcut} onClick={handleClearClick}>
                Limpar
              </button>
            </div>

            <div>
              <div className={styles.helpTitle}>Formatos aceitos:</div>
              <ul className={styles.helpList}>
                <li className={styles.helpListItem}>dd/mm/aaaa (ex: 25/12/2023)</li>
                <li className={styles.helpListItem}>hoje, amanhã, ontem</li>
                <li className={styles.helpListItem}>Texto natural</li>
              </ul>
            </div>
          </div>
        )}
      </div>
    </DynFieldContainer>
  );
});

DynDatePicker.displayName = 'DynDatePicker';

export default DynDatePicker;<|MERGE_RESOLUTION|>--- conflicted
+++ resolved
@@ -240,7 +240,6 @@
     return null;
   }
 
-<<<<<<< HEAD
   const resolvedError = errorMessage ?? (error || undefined);
 
   const inputClasses = cn(styles.input, sizeClassMap[size], {
@@ -254,23 +253,6 @@
   const describedBy =
     [
       resolvedError ? `${inputId}-error` : null,
-=======
-  const fieldError = errorMessage ?? (error || undefined);
-
-  const inputClasses = cn(
-    styles.input,
-    sizeClassMap[size],
-    focused && styles.stateFocused,
-    Boolean(fieldError) && styles.stateError,
-    disabled && styles.stateDisabled,
-    readonly && styles.stateReadonly,
-    isOpen && styles.stateOpen
-  );
-
-  const describedBy =
-    [
-      fieldError ? `${inputId}-error` : null,
->>>>>>> be80deb5
       help ? `${inputId}-help` : null,
     ]
       .filter(Boolean)
@@ -283,21 +265,12 @@
 
   return (
     <DynFieldContainer
-<<<<<<< HEAD
       label={label}
       helpText={help}
       required={required}
       optional={optional}
       errorText={resolvedError}
       className={className}
-=======
-      {...(label !== undefined ? { label } : {})}
-      {...(help !== undefined ? { helpText: help } : {})}
-      {...(required ? { required } : {})}
-      {...(optional ? { optional } : {})}
-      {...(fieldError ? { errorText: fieldError } : {})}
-      {...(className !== undefined ? { className } : {})}
->>>>>>> be80deb5
       htmlFor={inputId}
     >
       <div ref={containerRef} className={styles.container} data-testid={dataTestId}>
@@ -316,11 +289,7 @@
             onBlur={handleBlur}
             onFocus={handleFocus}
             onKeyDown={handleKeyDown}
-<<<<<<< HEAD
             aria-invalid={Boolean(resolvedError)}
-=======
-            aria-invalid={Boolean(fieldError)}
->>>>>>> be80deb5
             aria-describedby={describedBy}
             aria-expanded={isOpen}
             aria-controls={isOpen ? dropdownId : undefined}
