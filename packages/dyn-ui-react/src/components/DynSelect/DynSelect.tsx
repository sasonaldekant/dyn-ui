import React, { useEffect, useMemo, useRef, useState, forwardRef } from 'react';
import { cn } from '../../utils/classNames';
import { generateId } from '../../utils/accessibility';
import styles from './DynSelect.module.scss';

// Types kept local to avoid breaking public API; align to DynAvatar patterns
export type DynSelectOption = { value: string; label: string; disabled?: boolean };
export interface DynSelectProps {
  options: DynSelectOption[];
  value?: string;
  defaultValue?: string;
  placeholder?: string;
  disabled?: boolean;
  onChange?: (value: string) => void;
  className?: string;
  id?: string;
  'aria-label'?: string;
  'aria-labelledby'?: string;
  'data-testid'?: string;
}
export interface DynSelectRef { focus: () => void; blur: () => void; open: () => void; close: () => void; }

const getStyleClass = (n: string) => (styles as Record<string, string>)[n] || '';

export const DynSelect = forwardRef<DynSelectRef, DynSelectProps>(
  (
    {
      options,
      value,
      defaultValue,
      placeholder = 'Select…',
      disabled,
      onChange,
      className,
      id,
      'aria-label': ariaLabel,
      'aria-labelledby': ariaLabelledBy,
      'data-testid': dataTestId,
      ...rest
    },
    ref
  ) => {
    const [internalId] = useState(() => id || generateId('select'));
    const isControlled = value !== undefined;
    const [current, setCurrent] = useState<string | undefined>(value ?? defaultValue);
    const [open, setOpen] = useState(false);
    const [activeIndex, setActiveIndex] = useState<number>(() => {
      const idx = options.findIndex(o => o.value === (value ?? defaultValue));
      return idx >= 0 ? idx : 0;
    });

    const triggerRef = useRef<HTMLButtonElement | null>(null);
    const listboxRef = useRef<HTMLDivElement | null>(null);

    useEffect(() => { if (isControlled) setCurrent(value); }, [isControlled, value]);
    useEffect(() => {
      if (!open) return;
      const el = document.getElementById(`${internalId}-option-${activeIndex}`);
      el?.scrollIntoView?.({ block: 'nearest' });
    }, [open, activeIndex, internalId]);

    const selectedOption = useMemo(() => options.find(o => o.value === current), [options, current]);

    const setSelected = (val: string) => {
      if (!isControlled) setCurrent(val);
      onChange?.(val);
    };

    const openList = () => { if (!disabled) setOpen(true); };
    const closeList = () => setOpen(false);
    const toggleList = () => (open ? closeList() : openList());

    const moveActive = (delta: number) => {
      if (!options.length) return;
      const len = options.length;
      let idx = activeIndex;
      for (let i = 0; i < len; i++) {
        idx = (idx + delta + len) % len;
        if (!options[idx]?.disabled) { setActiveIndex(idx); break; }
      }
    };

    const onTriggerKeyDown = (e: React.KeyboardEvent<HTMLButtonElement>) => {
      switch (e.key) {
        case 'ArrowDown':
        case 'ArrowUp':
          e.preventDefault();
          if (!open) openList();
          moveActive(e.key === 'ArrowDown' ? 1 : -1);
          break;
        case 'Enter':
<<<<<<< HEAD
        case ' ':
          if (!isOpen) {
            e.preventDefault();
            setIsOpen(true);
          }
=======
        case ' ': // Space
          e.preventDefault();
          if (!open) openList(); else selectActive();
>>>>>>> 29cf6d21
          break;
        case 'Escape':
          if (open) { e.preventDefault(); closeList(); }
          break;
        case 'Home':
          e.preventDefault(); setActiveIndex(0); if (!open) openList();
          break;
        case 'End':
          e.preventDefault(); setActiveIndex(Math.max(0, options.length - 1)); if (!open) openList();
          break;
        default:
          // typeahead: jump to first option starting with typed char
          if (e.key.length === 1 && /\S/.test(e.key)) {
            const ch = e.key.toLowerCase();
            const start = (activeIndex + 1) % options.length;
            const seq = [...options.slice(start), ...options.slice(0, start)];
            const found = seq.findIndex(o => !o.disabled && o.label.toLowerCase().startsWith(ch));
            if (found >= 0) setActiveIndex((start + found) % options.length);
          }
          break;
      }
    };

    const selectActive = () => {
      const opt = options[activeIndex];
      if (!opt || opt.disabled) return;
      setSelected(opt.value);
      closeList();
      triggerRef.current?.focus();
    };

    const onListKeyDown = (e: React.KeyboardEvent<HTMLDivElement>) => {
      switch (e.key) {
        case 'ArrowDown': e.preventDefault(); moveActive(1); break;
        case 'ArrowUp': e.preventDefault(); moveActive(-1); break;
        case 'Home': e.preventDefault(); setActiveIndex(0); break;
        case 'End': e.preventDefault(); setActiveIndex(Math.max(0, options.length - 1)); break;
        case 'Enter':
        case ' ': e.preventDefault(); selectActive(); break;
        case 'Escape': e.preventDefault(); closeList(); triggerRef.current?.focus(); break;
      }
    };

    // activedescendant points to option id when open
    const activeOptionId = open ? `${internalId}-option-${activeIndex}` : undefined;
    const listboxId = `${internalId}-listbox`;

    return (
      <div className={cn(getStyleClass('root'), className)} data-testid={dataTestId || 'dyn-select'} {...rest}>
        <button
          ref={triggerRef}
          id={internalId}
          type="button"
          role="combobox"
          className={getStyleClass('trigger')}
          aria-haspopup="listbox"
          aria-expanded={open}
          aria-controls={listboxId}
          aria-activedescendant={activeOptionId}
          aria-disabled={disabled || undefined}
          aria-label={ariaLabel}
          aria-labelledby={ariaLabelledBy}
          onClick={toggleList}
          onKeyDown={onTriggerKeyDown}
          disabled={disabled}
        >
          <span className={getStyleClass('trigger__label')}>
            {selectedOption ? selectedOption.label : placeholder}
          </span>
          <span className={getStyleClass('trigger__icon')} aria-hidden="true" />
        </button>

        {open && (
          <div
            ref={listboxRef}
            id={listboxId}
            role="listbox"
            className={getStyleClass('listbox')}
            tabIndex={-1}
            onKeyDown={onListKeyDown}
          >
            {options.map((opt, idx) => {
              const selected = current === opt.value;
              const active = idx === activeIndex;
              return (
                <div
                  id={`${internalId}-option-${idx}`}
                  key={opt.value}
                  role="option"
                  aria-selected={selected}
                  aria-disabled={opt.disabled || undefined}
                  className={cn(
                    getStyleClass('option'),
                    selected && getStyleClass('option--selected'),
                    active && getStyleClass('option--active'),
                    opt.disabled && getStyleClass('option--disabled')
                  )}
                  onMouseEnter={() => !opt.disabled && setActiveIndex(idx)}
                  onMouseDown={e => e.preventDefault()}
                  onClick={() => { if (!opt.disabled) { setActiveIndex(idx); setSelected(opt.value); closeList(); triggerRef.current?.focus(); }}}
                >
                  <span className={getStyleClass('option__label')}>{opt.label}</span>
                </div>
              );
            })}
          </div>
        )}

        {/* SR announcements */}
        <span className="dyn-sr-only" aria-live="polite">
          {open ? 'List opened' : 'List closed'}
        </span>
      </div>
    );
  }
);

export default DynSelect;
DynSelect.displayName = 'DynSelect';<|MERGE_RESOLUTION|>--- conflicted
+++ resolved
@@ -89,17 +89,9 @@
           moveActive(e.key === 'ArrowDown' ? 1 : -1);
           break;
         case 'Enter':
-<<<<<<< HEAD
-        case ' ':
-          if (!isOpen) {
-            e.preventDefault();
-            setIsOpen(true);
-          }
-=======
         case ' ': // Space
           e.preventDefault();
           if (!open) openList(); else selectActive();
->>>>>>> 29cf6d21
           break;
         case 'Escape':
           if (open) { e.preventDefault(); closeList(); }
