/**
 * @vitest-environment jsdom
 */
import { render, screen, fireEvent } from '@testing-library/react';
import { vi } from 'vitest';
import { DynGrid } from './DynGrid';
import type { DynGridColumn } from './DynGrid.types';
import styles from './DynGrid.module.css';

const mockColumns: DynGridColumn[] = [
  {
    key: 'id',
    title: 'ID',
    width: 80,
    sortable: true
  },
  {
    key: 'name',
    title: 'Name',
    sortable: true
  },
  {
    key: 'email',
    title: 'Email',
    width: 200
  },
  {
    key: 'status',
    title: 'Status',
    align: 'center',
    render: value => {
      const status = typeof value === 'string' ? value : '';

      return <span className={`status-${status}`}>{status}</span>;
    }
  }
];

const mockData = [
  { id: 1, name: 'John Doe', email: 'john@example.com', status: 'active' },
  { id: 2, name: 'Jane Smith', email: 'jane@example.com', status: 'inactive' },
  { id: 3, name: 'Bob Johnson', email: 'bob@example.com', status: 'active' }
];

describe('DynGrid', () => {
  it('renders with basic data', () => {
    render(<DynGrid columns={mockColumns} data={mockData} />);

    expect(screen.getByText('ID')).toBeInTheDocument();
    expect(screen.getByText('Name')).toBeInTheDocument();
    expect(screen.getByText('Email')).toBeInTheDocument();
    expect(screen.getByText('Status')).toBeInTheDocument();

    expect(screen.getByText('John Doe')).toBeInTheDocument();
    expect(screen.getByText('jane@example.com')).toBeInTheDocument();
  });

  it('shows loading state', () => {
    render(<DynGrid columns={mockColumns} data={[]} loading={true} />);

    expect(screen.getByText('Loading data…')).toBeInTheDocument();
    // expect(screen.getByRole('progressbar', { hidden: true })).toBeInTheDocument();
  });

  it('shows empty state', () => {
    render(<DynGrid columns={mockColumns} data={[]} emptyText="No data found" />);

    expect(screen.getByText('No data found')).toBeInTheDocument();
  });

  it('handles sorting', () => {
    const onSort = vi.fn();
    render(<DynGrid columns={mockColumns} data={mockData} onSort={onSort} />);

    const nameHeader = screen.getByText('Name');
    fireEvent.click(nameHeader);

    expect(onSort).toHaveBeenCalledWith('name', 'asc');
  });

  it('handles row selection', () => {
    const onSelectionChange = vi.fn();
    render(
      <DynGrid
        columns={mockColumns}
        data={mockData}
        selectable="multiple"
        onSelectionChange={onSelectionChange}
      />
    );

    const checkboxes = screen.getAllByRole('checkbox');
    const firstRowCheckbox = checkboxes[1];

    expect(firstRowCheckbox).toBeDefined();
    fireEvent.click(firstRowCheckbox!); // First row checkbox

    expect(onSelectionChange).toHaveBeenCalledWith(['1'], [mockData[0]]);
  });

  it('renders custom cell content', () => {
    render(<DynGrid columns={mockColumns} data={mockData} />);

    // Use getAllByText since there are multiple 'active' status values
    expect(screen.getAllByText('active')).toHaveLength(2);
    expect(screen.getByText('inactive')).toBeInTheDocument();
  });

  it('applies size classes', () => {
    const { container } = render(
      <DynGrid columns={mockColumns} data={mockData} size="large" />
    );
<<<<<<< HEAD

=======
    
>>>>>>> 5fca2d6f
    expect(container.firstChild).toHaveClass(styles.sizeLarge!);
  });

  it('applies styling variants', () => {
    const { container } = render(
      <DynGrid
        columns={mockColumns}
        data={mockData}
        bordered={true}
        striped={true}
        hoverable={true}
      />
    );
<<<<<<< HEAD

=======
    
>>>>>>> 5fca2d6f
    expect(container.firstChild).toHaveClass(
      styles.bordered!,
      styles.striped!,
      styles.hoverable!
    );
<<<<<<< HEAD

=======
>>>>>>> 5fca2d6f
  });
});<|MERGE_RESOLUTION|>--- conflicted
+++ resolved
@@ -110,11 +110,6 @@
     const { container } = render(
       <DynGrid columns={mockColumns} data={mockData} size="large" />
     );
-<<<<<<< HEAD
-
-=======
-    
->>>>>>> 5fca2d6f
     expect(container.firstChild).toHaveClass(styles.sizeLarge!);
   });
 
@@ -128,19 +123,10 @@
         hoverable={true}
       />
     );
-<<<<<<< HEAD
-
-=======
-    
->>>>>>> 5fca2d6f
     expect(container.firstChild).toHaveClass(
       styles.bordered!,
       styles.striped!,
       styles.hoverable!
     );
-<<<<<<< HEAD
-
-=======
->>>>>>> 5fca2d6f
   });
 });